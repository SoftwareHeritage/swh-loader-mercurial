<<<<<<< HEAD
swh-loader-mercurial (0.0.10-1~swh1~bpo9+1) stretch-swh; urgency=medium

  * Rebuild for stretch-backports.

 -- Antoine R. Dumont (@ardumont) <antoine.romain.dumont@gmail.com>  Wed, 07 Mar 2018 11:34:03 +0100
=======
swh-loader-mercurial (0.0.11-1~swh1) unstable-swh; urgency=medium

  * v0.0.11
  * mercurial/loader: Remove wrong parameter name
  * mercurial/loader: Clean up temporary extraction dir when failing
  * mercurial/loader: Revert back to initial default cache size value
  * mercurial/loader: Refactor: Reuse
    loader.core.utils.clean_dangling_files
  * bundle20_loader: Add a pre-cleanup step to clean dangling files
  * d/control: Bump to latest python3-swh.loader.core
  * slow_loader: Move to prepare_origin_visit

 -- Antoine R. Dumont (@ardumont) <antoine.romain.dumont@gmail.com>  Fri, 09 Mar 2018 14:51:44 +0100
>>>>>>> 03a8adb1

swh-loader-mercurial (0.0.10-1~swh1) unstable-swh; urgency=medium

  * v0.0.10
  * Improve origin_visit initialization step
  * Properly sandbox the prepare statement so that if it breaks, we can
  * update appropriately the visit with the correct status

 -- Antoine R. Dumont (@ardumont) <antoine.romain.dumont@gmail.com>  Wed, 07 Mar 2018 11:34:03 +0100

swh-loader-mercurial (0.0.9-1~swh1) unstable-swh; urgency=medium

  * v0.0.9
  * bundle20_loader: Add memory configuration cache for both
  * bundle20_loader: Set cache disk within loader's temporary workdir

 -- Antoine R. Dumont (@ardumont) <antoine.romain.dumont@gmail.com>  Tue, 20 Feb 2018 20:04:22 +0100

swh-loader-mercurial (0.0.8-1~swh1) unstable-swh; urgency=medium

  * v0.0.8
  * objects: Add custom serialization to use less disk space
  * bundle20_loader: Add swh specific name to cache and table names
  * bundle20_loader: Opening cache size parameter
  * bundle20_loader: Remove one call to load_directories
  * bundle20_loader: Configure temporary working directory
  * bundle20_loader: Warn about wrong pattern in tags & continue loading
  * bundle20_loader: Fix reading tag as tag can contain blank space
  * bundle20_loader: Set cache disk within loader's temporary workdir

 -- Antoine R. Dumont (@ardumont) <antoine.romain.dumont@gmail.com>  Tue, 20 Feb 2018 16:41:55 +0100

swh-loader-mercurial (0.0.7-1~swh1) unstable-swh; urgency=medium

  * v0.0.7
  * bundle20_loader: Read bookmark as branches and use them within
    snapshot
  * bundle20_loader: Use swh revision id when creating the snapshot
  * bundle20_loader: use parent rev ids instead of node ids
  * bundle20_loader: Read heads to create snapshot
  * bundle20_loader: snapshot: Target releases if any
  * bundle20_loader: snapshot: Use swh identifier in branch target

 -- Antoine R. Dumont (@ardumont) <antoine.romain.dumont@gmail.com>  Thu, 15 Feb 2018 15:20:12 +0100

swh-loader-mercurial (0.0.6-1~swh1) unstable-swh; urgency=medium

  * v0.0.6
  * swh.loader.mercurial: Fix serialization issue
  * swh.loader.mercurial: Add empty line
  * swh.loader.mercurial: Deal appropriately with empty repository case
  * swh.loader.mercurial: Make reduce_effort a configuration flag

 -- Antoine R. Dumont (@ardumont) <antoine.romain.dumont@gmail.com>  Wed, 14 Feb 2018 10:23:51 +0100

swh-loader-mercurial (0.0.5-1~swh1) unstable-swh; urgency=medium

  * v0.0.5
  * swh.loader.bundle20_loader: Fix serialization issue when empty input

 -- Antoine R. Dumont (@ardumont) <antoine.romain.dumont@gmail.com>  Fri, 09 Feb 2018 17:30:59 +0100

swh-loader-mercurial (0.0.4-1~swh1) unstable-swh; urgency=medium

  * v0.0.4
  * swh.loader.bundle20_loader: Migrate loader to create snapshots
  * swh.loader.bundle20_loader: Be consistent in returning loader result
    in task
  * swh.loader.bundle20_loader: skip some work when possible
  * swh.loader.bundle20_loader: force v2 bundle generation
  * swh.loader.slow_loader: Make it swh.storage compliant

 -- Antoine R. Dumont (@ardumont) <antoine.romain.dumont@gmail.com>  Fri, 09 Feb 2018 14:25:11 +0100

swh-loader-mercurial (0.0.3-1~swh1) unstable-swh; urgency=medium

  * Release swh.loader.mercurial v0.0.3
  * Generate snapshots instead of occurrences

 -- Nicolas Dandrimont <nicolas@dandrimont.eu>  Tue, 06 Feb 2018 14:57:15 +0100

swh-loader-mercurial (0.0.2-1~swh1) unstable-swh; urgency=medium

  * v0.0.2
  * swh.loader.mercurial: Add archive loader mercurial
  * swh.loader.mercurial: Clone local repository prior to load

 -- Antoine R. Dumont (@ardumont) <antoine.romain.dumont@gmail.com>  Wed, 20 Dec 2017 18:21:04 +0100

swh-loader-mercurial (0.0.1-1~swh1) unstable-swh; urgency=medium

  * Initial release
  * v0.0.1
  * First swh.loader.mercurial ready to run on swh infra

 -- Antoine R. Dumont (@ardumont) <antoine.romain.dumont@gmail.com>  Wed, 20 Dec 2017 15:37:06 +0100<|MERGE_RESOLUTION|>--- conflicted
+++ resolved
@@ -1,10 +1,3 @@
-<<<<<<< HEAD
-swh-loader-mercurial (0.0.10-1~swh1~bpo9+1) stretch-swh; urgency=medium
-
-  * Rebuild for stretch-backports.
-
- -- Antoine R. Dumont (@ardumont) <antoine.romain.dumont@gmail.com>  Wed, 07 Mar 2018 11:34:03 +0100
-=======
 swh-loader-mercurial (0.0.11-1~swh1) unstable-swh; urgency=medium
 
   * v0.0.11
@@ -18,7 +11,6 @@
   * slow_loader: Move to prepare_origin_visit
 
  -- Antoine R. Dumont (@ardumont) <antoine.romain.dumont@gmail.com>  Fri, 09 Mar 2018 14:51:44 +0100
->>>>>>> 03a8adb1
 
 swh-loader-mercurial (0.0.10-1~swh1) unstable-swh; urgency=medium
 
