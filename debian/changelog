--- conflicted
+++ resolved
@@ -1,10 +1,3 @@
-<<<<<<< HEAD
-swh-loader-mercurial (0.0.9-1~swh1~bpo9+1) stretch-swh; urgency=medium
-
-  * Rebuild for stretch-backports.
-
- -- Antoine R. Dumont (@ardumont) <antoine.romain.dumont@gmail.com>  Tue, 20 Feb 2018 20:04:22 +0100
-=======
 swh-loader-mercurial (0.0.10-1~swh1) unstable-swh; urgency=medium
 
   * v0.0.10
@@ -13,7 +6,6 @@
   * update appropriately the visit with the correct status
 
  -- Antoine R. Dumont (@ardumont) <antoine.romain.dumont@gmail.com>  Wed, 07 Mar 2018 11:34:03 +0100
->>>>>>> b8187db3
 
 swh-loader-mercurial (0.0.9-1~swh1) unstable-swh; urgency=medium
 
