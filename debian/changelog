<<<<<<< HEAD
swh-loader-mercurial (0.0.2-1~swh1~bpo9+1) stretch-swh; urgency=medium

  * Rebuild for stretch-backports.

 -- Antoine R. Dumont (@ardumont) <antoine.romain.dumont@gmail.com>  Wed, 20 Dec 2017 18:21:04 +0100
=======
swh-loader-mercurial (0.0.3-1~swh1) unstable-swh; urgency=medium

  * Release swh.loader.mercurial v0.0.3
  * Generate snapshots instead of occurrences

 -- Nicolas Dandrimont <nicolas@dandrimont.eu>  Tue, 06 Feb 2018 14:57:15 +0100
>>>>>>> 36e61a72

swh-loader-mercurial (0.0.2-1~swh1) unstable-swh; urgency=medium

  * v0.0.2
  * swh.loader.mercurial: Add archive loader mercurial
  * swh.loader.mercurial: Clone local repository prior to load

 -- Antoine R. Dumont (@ardumont) <antoine.romain.dumont@gmail.com>  Wed, 20 Dec 2017 18:21:04 +0100

swh-loader-mercurial (0.0.1-1~swh1) unstable-swh; urgency=medium

  * Initial release
  * v0.0.1
  * First swh.loader.mercurial ready to run on swh infra

 -- Antoine R. Dumont (@ardumont) <antoine.romain.dumont@gmail.com>  Wed, 20 Dec 2017 15:37:06 +0100<|MERGE_RESOLUTION|>--- conflicted
+++ resolved
@@ -1,17 +1,9 @@
-<<<<<<< HEAD
-swh-loader-mercurial (0.0.2-1~swh1~bpo9+1) stretch-swh; urgency=medium
-
-  * Rebuild for stretch-backports.
-
- -- Antoine R. Dumont (@ardumont) <antoine.romain.dumont@gmail.com>  Wed, 20 Dec 2017 18:21:04 +0100
-=======
 swh-loader-mercurial (0.0.3-1~swh1) unstable-swh; urgency=medium
 
   * Release swh.loader.mercurial v0.0.3
   * Generate snapshots instead of occurrences
 
  -- Nicolas Dandrimont <nicolas@dandrimont.eu>  Tue, 06 Feb 2018 14:57:15 +0100
->>>>>>> 36e61a72
 
 swh-loader-mercurial (0.0.2-1~swh1) unstable-swh; urgency=medium
 
