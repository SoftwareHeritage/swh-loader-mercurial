<<<<<<< HEAD
swh-loader-mercurial (0.0.14-1~swh1~bpo9+1) stretch-swh; urgency=medium

  * Rebuild for stretch-backports.

 -- Antoine R. Dumont (@ardumont) <antoine.romain.dumont@gmail.com>  Thu, 11 Oct 2018 14:50:48 +0200
=======
swh-loader-mercurial (0.0.16-1~swh3) unstable-swh; urgency=low

  * New upstream release to fix broken dependency

 -- Antoine Romain Dumont <antoine.romain.dumont@gmail.com>  Sat, 16 Feb 2019 10:01:45 +0100

swh-loader-mercurial (0.0.16-1~swh2) unstable-swh; urgency=medium

  * New upstream release to fix debian packaging issues

 -- Antoine Romain Dumont <antoine.romain.dumont@gmail.com>  Sat, 16 Feb 2019 02:02:57 +0100

swh-loader-mercurial (0.0.16-1~swh1) unstable-swh; urgency=medium

  * New upstream release 0.0.16     - (tagged by David Douard
    <david.douard@sdfa3.org> on 2019-02-07 16:26:07 +0100)
  * Upstream changes:     - v0.0.16

 -- Software Heritage autobuilder (on jenkins-debian1) <jenkins@jenkins-debian1.internal.softwareheritage.org>  Thu, 07 Feb 2019 15:44:03 +0000
>>>>>>> d4476baa

swh-loader-mercurial (0.0.14-1~swh1) unstable-swh; urgency=medium

  * v0.0.14
  * loader: Add default branch's tip as alias in snapshot's branches
  * loader.mercurial: Cleanup unused code
  * loader_verifier: Migrate main command to click script & use logging

 -- Antoine R. Dumont (@ardumont) <antoine.romain.dumont@gmail.com>  Thu, 11 Oct 2018 14:50:49 +0200

swh-loader-mercurial (0.0.13-1~swh1) unstable-swh; urgency=medium

  * v0.0.13
  * loader: Migrate to swh.model.hashutil.MultiHash
  * setup.py: Prepare for pypi upload
  * swh.loader.mercurial.tasks: Unify task names
  * docs: add title and brief module description
  * tests: Bootstrap tests
  * cli: add a sw-loader-hg entry point

 -- Antoine R. Dumont (@ardumont) <antoine.romain.dumont@gmail.com>  Tue, 09 Oct 2018 17:32:17 +0200

swh-loader-mercurial (0.0.12-1~swh1) unstable-swh; urgency=medium

  * version 0.0.12

 -- Antoine Lambert <antoine.lambert@inria.fr>  Mon, 23 Jul 2018 14:45:57 +0200

swh-loader-mercurial (0.0.11-1~swh1) unstable-swh; urgency=medium

  * v0.0.11
  * mercurial/loader: Remove wrong parameter name
  * mercurial/loader: Clean up temporary extraction dir when failing
  * mercurial/loader: Revert back to initial default cache size value
  * mercurial/loader: Refactor: Reuse
    loader.core.utils.clean_dangling_files
  * bundle20_loader: Add a pre-cleanup step to clean dangling files
  * d/control: Bump to latest python3-swh.loader.core
  * slow_loader: Move to prepare_origin_visit

 -- Antoine R. Dumont (@ardumont) <antoine.romain.dumont@gmail.com>  Fri, 09 Mar 2018 14:51:44 +0100

swh-loader-mercurial (0.0.10-1~swh1) unstable-swh; urgency=medium

  * v0.0.10
  * Improve origin_visit initialization step
  * Properly sandbox the prepare statement so that if it breaks, we can
  * update appropriately the visit with the correct status

 -- Antoine R. Dumont (@ardumont) <antoine.romain.dumont@gmail.com>  Wed, 07 Mar 2018 11:34:03 +0100

swh-loader-mercurial (0.0.9-1~swh1) unstable-swh; urgency=medium

  * v0.0.9
  * bundle20_loader: Add memory configuration cache for both
  * bundle20_loader: Set cache disk within loader's temporary workdir

 -- Antoine R. Dumont (@ardumont) <antoine.romain.dumont@gmail.com>  Tue, 20 Feb 2018 20:04:22 +0100

swh-loader-mercurial (0.0.8-1~swh1) unstable-swh; urgency=medium

  * v0.0.8
  * objects: Add custom serialization to use less disk space
  * bundle20_loader: Add swh specific name to cache and table names
  * bundle20_loader: Opening cache size parameter
  * bundle20_loader: Remove one call to load_directories
  * bundle20_loader: Configure temporary working directory
  * bundle20_loader: Warn about wrong pattern in tags & continue loading
  * bundle20_loader: Fix reading tag as tag can contain blank space
  * bundle20_loader: Set cache disk within loader's temporary workdir

 -- Antoine R. Dumont (@ardumont) <antoine.romain.dumont@gmail.com>  Tue, 20 Feb 2018 16:41:55 +0100

swh-loader-mercurial (0.0.7-1~swh1) unstable-swh; urgency=medium

  * v0.0.7
  * bundle20_loader: Read bookmark as branches and use them within
    snapshot
  * bundle20_loader: Use swh revision id when creating the snapshot
  * bundle20_loader: use parent rev ids instead of node ids
  * bundle20_loader: Read heads to create snapshot
  * bundle20_loader: snapshot: Target releases if any
  * bundle20_loader: snapshot: Use swh identifier in branch target

 -- Antoine R. Dumont (@ardumont) <antoine.romain.dumont@gmail.com>  Thu, 15 Feb 2018 15:20:12 +0100

swh-loader-mercurial (0.0.6-1~swh1) unstable-swh; urgency=medium

  * v0.0.6
  * swh.loader.mercurial: Fix serialization issue
  * swh.loader.mercurial: Add empty line
  * swh.loader.mercurial: Deal appropriately with empty repository case
  * swh.loader.mercurial: Make reduce_effort a configuration flag

 -- Antoine R. Dumont (@ardumont) <antoine.romain.dumont@gmail.com>  Wed, 14 Feb 2018 10:23:51 +0100

swh-loader-mercurial (0.0.5-1~swh1) unstable-swh; urgency=medium

  * v0.0.5
  * swh.loader.bundle20_loader: Fix serialization issue when empty input

 -- Antoine R. Dumont (@ardumont) <antoine.romain.dumont@gmail.com>  Fri, 09 Feb 2018 17:30:59 +0100

swh-loader-mercurial (0.0.4-1~swh1) unstable-swh; urgency=medium

  * v0.0.4
  * swh.loader.bundle20_loader: Migrate loader to create snapshots
  * swh.loader.bundle20_loader: Be consistent in returning loader result
    in task
  * swh.loader.bundle20_loader: skip some work when possible
  * swh.loader.bundle20_loader: force v2 bundle generation
  * swh.loader.slow_loader: Make it swh.storage compliant

 -- Antoine R. Dumont (@ardumont) <antoine.romain.dumont@gmail.com>  Fri, 09 Feb 2018 14:25:11 +0100

swh-loader-mercurial (0.0.3-1~swh1) unstable-swh; urgency=medium

  * Release swh.loader.mercurial v0.0.3
  * Generate snapshots instead of occurrences

 -- Nicolas Dandrimont <nicolas@dandrimont.eu>  Tue, 06 Feb 2018 14:57:15 +0100

swh-loader-mercurial (0.0.2-1~swh1) unstable-swh; urgency=medium

  * v0.0.2
  * swh.loader.mercurial: Add archive loader mercurial
  * swh.loader.mercurial: Clone local repository prior to load

 -- Antoine R. Dumont (@ardumont) <antoine.romain.dumont@gmail.com>  Wed, 20 Dec 2017 18:21:04 +0100

swh-loader-mercurial (0.0.1-1~swh1) unstable-swh; urgency=medium

  * Initial release
  * v0.0.1
  * First swh.loader.mercurial ready to run on swh infra

 -- Antoine R. Dumont (@ardumont) <antoine.romain.dumont@gmail.com>  Wed, 20 Dec 2017 15:37:06 +0100<|MERGE_RESOLUTION|>--- conflicted
+++ resolved
@@ -1,10 +1,3 @@
-<<<<<<< HEAD
-swh-loader-mercurial (0.0.14-1~swh1~bpo9+1) stretch-swh; urgency=medium
-
-  * Rebuild for stretch-backports.
-
- -- Antoine R. Dumont (@ardumont) <antoine.romain.dumont@gmail.com>  Thu, 11 Oct 2018 14:50:48 +0200
-=======
 swh-loader-mercurial (0.0.16-1~swh3) unstable-swh; urgency=low
 
   * New upstream release to fix broken dependency
@@ -24,7 +17,6 @@
   * Upstream changes:     - v0.0.16
 
  -- Software Heritage autobuilder (on jenkins-debian1) <jenkins@jenkins-debian1.internal.softwareheritage.org>  Thu, 07 Feb 2019 15:44:03 +0000
->>>>>>> d4476baa
 
 swh-loader-mercurial (0.0.14-1~swh1) unstable-swh; urgency=medium
 
