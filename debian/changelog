--- conflicted
+++ resolved
@@ -1,10 +1,3 @@
-<<<<<<< HEAD
-swh-loader-mercurial (0.0.25-1~swh1~bpo10+1) buster-swh; urgency=medium
-
-  * Rebuild for buster-swh
-
- -- Software Heritage autobuilder (on jenkins-debian1) <jenkins@jenkins-debian1.internal.softwareheritage.org>  Thu, 19 Dec 2019 11:30:04 +0000
-=======
 swh-loader-mercurial (0.0.26-1~swh1) unstable-swh; urgency=medium
 
   * New upstream release 0.0.26     - (tagged by Antoine R. Dumont
@@ -14,7 +7,6 @@
     mercurial.loader: Migrate from UnbufferedLoader to DVCSLoader
 
  -- Software Heritage autobuilder (on jenkins-debian1) <jenkins@jenkins-debian1.internal.softwareheritage.org>  Tue, 28 Jan 2020 12:27:47 +0000
->>>>>>> 6ed8f893
 
 swh-loader-mercurial (0.0.25-1~swh1) unstable-swh; urgency=medium
 
