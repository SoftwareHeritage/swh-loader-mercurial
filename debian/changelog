<<<<<<< HEAD
swh-loader-mercurial (0.0.13-1~swh1~bpo9+1) stretch-swh; urgency=medium

  * Rebuild for stretch-backports.

 -- Antoine R. Dumont (@ardumont) <antoine.romain.dumont@gmail.com>  Tue, 09 Oct 2018 17:32:17 +0200
=======
swh-loader-mercurial (0.0.14-1~swh1) unstable-swh; urgency=medium

  * v0.0.14
  * loader: Add default branch's tip as alias in snapshot's branches
  * loader.mercurial: Cleanup unused code
  * loader_verifier: Migrate main command to click script & use logging

 -- Antoine R. Dumont (@ardumont) <antoine.romain.dumont@gmail.com>  Thu, 11 Oct 2018 14:50:49 +0200
>>>>>>> 8f6717aa

swh-loader-mercurial (0.0.13-1~swh1) unstable-swh; urgency=medium

  * v0.0.13
  * loader: Migrate to swh.model.hashutil.MultiHash
  * setup.py: Prepare for pypi upload
  * swh.loader.mercurial.tasks: Unify task names
  * docs: add title and brief module description
  * tests: Bootstrap tests
  * cli: add a sw-loader-hg entry point

 -- Antoine R. Dumont (@ardumont) <antoine.romain.dumont@gmail.com>  Tue, 09 Oct 2018 17:32:17 +0200

swh-loader-mercurial (0.0.12-1~swh1) unstable-swh; urgency=medium

  * version 0.0.12

 -- Antoine Lambert <antoine.lambert@inria.fr>  Mon, 23 Jul 2018 14:45:57 +0200

swh-loader-mercurial (0.0.11-1~swh1) unstable-swh; urgency=medium

  * v0.0.11
  * mercurial/loader: Remove wrong parameter name
  * mercurial/loader: Clean up temporary extraction dir when failing
  * mercurial/loader: Revert back to initial default cache size value
  * mercurial/loader: Refactor: Reuse
    loader.core.utils.clean_dangling_files
  * bundle20_loader: Add a pre-cleanup step to clean dangling files
  * d/control: Bump to latest python3-swh.loader.core
  * slow_loader: Move to prepare_origin_visit

 -- Antoine R. Dumont (@ardumont) <antoine.romain.dumont@gmail.com>  Fri, 09 Mar 2018 14:51:44 +0100

swh-loader-mercurial (0.0.10-1~swh1) unstable-swh; urgency=medium

  * v0.0.10
  * Improve origin_visit initialization step
  * Properly sandbox the prepare statement so that if it breaks, we can
  * update appropriately the visit with the correct status

 -- Antoine R. Dumont (@ardumont) <antoine.romain.dumont@gmail.com>  Wed, 07 Mar 2018 11:34:03 +0100

swh-loader-mercurial (0.0.9-1~swh1) unstable-swh; urgency=medium

  * v0.0.9
  * bundle20_loader: Add memory configuration cache for both
  * bundle20_loader: Set cache disk within loader's temporary workdir

 -- Antoine R. Dumont (@ardumont) <antoine.romain.dumont@gmail.com>  Tue, 20 Feb 2018 20:04:22 +0100

swh-loader-mercurial (0.0.8-1~swh1) unstable-swh; urgency=medium

  * v0.0.8
  * objects: Add custom serialization to use less disk space
  * bundle20_loader: Add swh specific name to cache and table names
  * bundle20_loader: Opening cache size parameter
  * bundle20_loader: Remove one call to load_directories
  * bundle20_loader: Configure temporary working directory
  * bundle20_loader: Warn about wrong pattern in tags & continue loading
  * bundle20_loader: Fix reading tag as tag can contain blank space
  * bundle20_loader: Set cache disk within loader's temporary workdir

 -- Antoine R. Dumont (@ardumont) <antoine.romain.dumont@gmail.com>  Tue, 20 Feb 2018 16:41:55 +0100

swh-loader-mercurial (0.0.7-1~swh1) unstable-swh; urgency=medium

  * v0.0.7
  * bundle20_loader: Read bookmark as branches and use them within
    snapshot
  * bundle20_loader: Use swh revision id when creating the snapshot
  * bundle20_loader: use parent rev ids instead of node ids
  * bundle20_loader: Read heads to create snapshot
  * bundle20_loader: snapshot: Target releases if any
  * bundle20_loader: snapshot: Use swh identifier in branch target

 -- Antoine R. Dumont (@ardumont) <antoine.romain.dumont@gmail.com>  Thu, 15 Feb 2018 15:20:12 +0100

swh-loader-mercurial (0.0.6-1~swh1) unstable-swh; urgency=medium

  * v0.0.6
  * swh.loader.mercurial: Fix serialization issue
  * swh.loader.mercurial: Add empty line
  * swh.loader.mercurial: Deal appropriately with empty repository case
  * swh.loader.mercurial: Make reduce_effort a configuration flag

 -- Antoine R. Dumont (@ardumont) <antoine.romain.dumont@gmail.com>  Wed, 14 Feb 2018 10:23:51 +0100

swh-loader-mercurial (0.0.5-1~swh1) unstable-swh; urgency=medium

  * v0.0.5
  * swh.loader.bundle20_loader: Fix serialization issue when empty input

 -- Antoine R. Dumont (@ardumont) <antoine.romain.dumont@gmail.com>  Fri, 09 Feb 2018 17:30:59 +0100

swh-loader-mercurial (0.0.4-1~swh1) unstable-swh; urgency=medium

  * v0.0.4
  * swh.loader.bundle20_loader: Migrate loader to create snapshots
  * swh.loader.bundle20_loader: Be consistent in returning loader result
    in task
  * swh.loader.bundle20_loader: skip some work when possible
  * swh.loader.bundle20_loader: force v2 bundle generation
  * swh.loader.slow_loader: Make it swh.storage compliant

 -- Antoine R. Dumont (@ardumont) <antoine.romain.dumont@gmail.com>  Fri, 09 Feb 2018 14:25:11 +0100

swh-loader-mercurial (0.0.3-1~swh1) unstable-swh; urgency=medium

  * Release swh.loader.mercurial v0.0.3
  * Generate snapshots instead of occurrences

 -- Nicolas Dandrimont <nicolas@dandrimont.eu>  Tue, 06 Feb 2018 14:57:15 +0100

swh-loader-mercurial (0.0.2-1~swh1) unstable-swh; urgency=medium

  * v0.0.2
  * swh.loader.mercurial: Add archive loader mercurial
  * swh.loader.mercurial: Clone local repository prior to load

 -- Antoine R. Dumont (@ardumont) <antoine.romain.dumont@gmail.com>  Wed, 20 Dec 2017 18:21:04 +0100

swh-loader-mercurial (0.0.1-1~swh1) unstable-swh; urgency=medium

  * Initial release
  * v0.0.1
  * First swh.loader.mercurial ready to run on swh infra

 -- Antoine R. Dumont (@ardumont) <antoine.romain.dumont@gmail.com>  Wed, 20 Dec 2017 15:37:06 +0100<|MERGE_RESOLUTION|>--- conflicted
+++ resolved
@@ -1,10 +1,3 @@
-<<<<<<< HEAD
-swh-loader-mercurial (0.0.13-1~swh1~bpo9+1) stretch-swh; urgency=medium
-
-  * Rebuild for stretch-backports.
-
- -- Antoine R. Dumont (@ardumont) <antoine.romain.dumont@gmail.com>  Tue, 09 Oct 2018 17:32:17 +0200
-=======
 swh-loader-mercurial (0.0.14-1~swh1) unstable-swh; urgency=medium
 
   * v0.0.14
@@ -13,7 +6,6 @@
   * loader_verifier: Migrate main command to click script & use logging
 
  -- Antoine R. Dumont (@ardumont) <antoine.romain.dumont@gmail.com>  Thu, 11 Oct 2018 14:50:49 +0200
->>>>>>> 8f6717aa
 
 swh-loader-mercurial (0.0.13-1~swh1) unstable-swh; urgency=medium
 
