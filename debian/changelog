--- conflicted
+++ resolved
@@ -1,10 +1,3 @@
-<<<<<<< HEAD
-swh-loader-mercurial (0.0.7-1~swh1~bpo9+1) stretch-swh; urgency=medium
-
-  * Rebuild for stretch-backports.
-
- -- Antoine R. Dumont (@ardumont) <antoine.romain.dumont@gmail.com>  Thu, 15 Feb 2018 15:20:12 +0100
-=======
 swh-loader-mercurial (0.0.8-1~swh1) unstable-swh; urgency=medium
 
   * v0.0.8
@@ -18,7 +11,6 @@
   * bundle20_loader: Set cache disk within loader's temporary workdir
 
  -- Antoine R. Dumont (@ardumont) <antoine.romain.dumont@gmail.com>  Tue, 20 Feb 2018 16:41:55 +0100
->>>>>>> 0786ae48
 
 swh-loader-mercurial (0.0.7-1~swh1) unstable-swh; urgency=medium
 
